/*
 * Copyright (c) 2018 Phasmid Software, Project Args.
 */

package com.phasmidsoftware.args

import com.phasmidsoftware.util.MonadOps._
import com.phasmidsoftware.util.{Kleenean, Maybe}

import scala.util._

/**
  * Case class to represent an "option" in a command line.
  * Such an option has an (optional) name which is a String;
  * and an (optional) value, which is of type X.
  *
  * @param name the optional name.
  * @param value the optional value.
  * @tparam X the underlying type of the value.
  */
case class Arg[X](name: Option[String], value: Option[X]) extends Ordered[Arg[X]] {

  /**
    * Method to determine if this Arg is an option (also known as a "flag"), as opposed to an operand.
    *
    * @return true if name is not None
    */
  def isOption: Boolean = name.isDefined

  /**
    * Method to determine if this Arg has a value, thus either an option with value, or an operand.
    *
    * @return true if value is not None
    */
  def hasValue: Boolean = value.isDefined

  /**
    * Method to determine if this Arg is optional according to the synopsis provided.
    *
    * @param s the synopsis.
    * @return Kleenean(true if this Arg is optional.
    */
  def isOptional(s: Synopsis): Maybe = s.find(name) match {
    case Some(e) => Kleenean(e.isOptional)
    case _ => Kleenean()
  }

  /**
    * Method to get this Arg, if and only if its name matches the given String (w)
    * @param w the string to match.
    * @return either Some(this) or else None.
    */
  def byName(w: String): Option[Arg[X]] = name match {
    case Some(`w`) => Some(this)
    case _ => None
  }

  /**
    * Method to map this Arg into an Arg of underlying type Y
    * @param f a function to convert an X into a Y.
    * @tparam Y the underlying type of the result.
    * @return an Arg[Y]
    */
  def map[Y](f: X => Y): Arg[Y] = Arg(name, value map f)

  /**
    * Method to return this Arg as an optional tuple of a String and an optional X value, according to whether it's an "option".
    *
    * @return Some[(String, Option[X]) if name is not None otherwise None.
    */
  def asOption: Option[(String, Option[X])] = name match {
    case Some(w) => Some(w, value)
    case _ => None
  }

  /**
    * Method to return this Arg as an optional X value, according to whether it's an "operand".
    *
    * @return Some[X] if name is None otherwise None.
    */
  def operand: Option[X] = name match {
    case None => value
    case _ => None
  }

  /**
    * Method to get the value of this Arg as a Y.
    *
    * @tparam Y the type of the result.
    * @return the result of deriving a Y value from the actual value of this Arg, wrapped in Try.
    */
  def toY[Y: Derivable]: Try[Y] = value match {
    case Some(x) => Success(implicitly[Derivable[Y]].deriveFrom(x))
    case _ => Failure(NoValueException(name))
  }

  /**
    * Method to process this Arg, given a map of options and their corresponding functions.
    * @param fm a Map of String->function where function is of type Option[X]=>Unit
    * @return a Success[None] if there was a function defined for this Arg in the map fm AND if the function invocation was successful;
    *         otherwise a Failure[X]
    */
  def process(fm: Map[String, Option[X] => Unit]): Try[Option[X]] = {
    def processFuncMaybe(fo: Option[Option[X] => Unit]): Try[Option[X]] = fo match {
      case Some(f) => Try(f(value)).map(_ => None)
      case None => Failure(AnonymousNotFoundException)
    }

    def process(c: String): Try[Option[X]] = processFuncMaybe(fm.get(c)).recoverWith({ case AnonymousNotFoundException => Failure(NotFoundException(c)) })

    name match {
      case Some(c) => process(c)
      case None => Success(value)
    }
  }

  /**
    * Method to form a String from this Arg
    *
    * @return "Arg: flag name/anonymous with value: value/none"
    */
  override def toString: String = s"Arg: flag ${name.getOrElse("anonymous")} with value: ${value.getOrElse("none")}"

  /**
    * Method to compare this Arg with that.
    *
    * TEST this method.
    *
    * @param that the Arg to compare with.
    * @return the result of invoking x compare y where x and y are the values of this and that Args.
    */
  def compare(that: Arg[X]): Int = name match {
    case Some(x) => that.name match {
      case Some(y) => x compare y
      case None => throw CompareException(s"$this vs $that")
    }
    case None => throw CompareException(s"$this vs $that")
  }
}

object Arg {
  /**
    * Method to create an Arg with name given as w and no value.
    * @param w the name of the arg
    * @return a valueless Arg[String] with name w.
    */
  def apply(w: String): Arg[String] = Arg(Some(w), None)

  /**
    * Method to create an Arg with name given as w and value v.
    * @param w the name of the arg.
    * @param v the value of the arg.
    * @return v valueless Arg[String] with name w and value v.
    */
  def apply(w: String, v: String): Arg[String] = Arg(Some(w), Some(v))
}

case class Args[X](xas: Seq[Arg[X]]) extends Iterable[Arg[X]] {

  /**
    * Method to validate this Args according to the POSIX-style synopsis w, expressed as a String.
    *
    * @param w the synopsis
    * @return this Args, assuming that all is OK
    */
  def validate(w: String): Try[Args[X]] = validate(new SynopsisParser().parseOptionalSynopsis(Some(w)))

  /**
    * Method to validate this Args according to the (optional) synopsis given as sy.
    *
    * CONSIDER using lift
    * CONSIDER using map/recover on sy
    *
    * @param sy the optional Synopsis.
    * @return this, wrapped in Success, provided that the sy is not a Failure and that the result of calling validate(Synopsis) is true.
    * @throws InvalidOptionException if any Arg cannot be found in the synopsis.
    */
  def validate(sy: Try[Synopsis]): Try[Args[X]] = sy match {
    case Success(s) => if (validate(s)) Success(this) else Failure(ValidationException(this, s))
    case _ => Success(this)
  }

  /**
    * Method to validate this Args according to the given Synopsis.
    *
    * CONSIDER returning Try[Boolean]
    *
    * @param s the Synopsis.
    * @return true if all the Arg elements of this are compatible with the synopsis.
    * @throws InvalidOptionException if this Arg cannot be found in the synopsis.
    */
  def validate(s: Synopsis): Boolean = {
    val (m, _) = s.mandatoryAndOptionalElements
    // NOTE: the following will throw an exception if any Arg is invalid
    val (_, mandatory) = xas.filter(_.isOption).partition(_.isOptional(s).toBoolean(false))
    if (m.size == mandatory.size) {
      val bs = for (z <- m.sorted zip mandatory.sorted) yield (z._1.value compare z._2.name.get) == 0
      bs.forall(_ == true)
    }
    else
      false
  }

  /**
    * Apply the given function f to each Arg of this Args
    *
    * @param f a function of type X => Y
    * @tparam Y the result type of the function f
    * @return an Args[Y] object
    */
  def map[Y](f: X => Y): Args[Y] = Args(for (xa <- xas) yield xa.map(f))

  /**
    * Convert this Args[X] to an Args[Y].
    * In practice, this method invokes map with the function deriveFrom invoked on the Derivable[Y] evidence.
    *
    * @tparam Y the underlying type of the result, such that there is evidence of a Derivable[Y] provided implicitly.
    * @return an Args[Y].
    */
  def as[Y: Derivable]: Args[Y] = map[Y](implicitly[Derivable[Y]].deriveFrom[X](_))

  /**
    * Get the options (i.e. args with names) as map of names to (optional) values
    *
    * @return the options as a map
    */
  def options: Map[String, Option[X]] = (for (xa <- xas) yield xa.asOption).flatten.toMap

  /**
    * Get the operands or positional arguments (i.e. args without names) as a sequence of X values.
    *
    * @return a sequence of X values.
    */
  def operands: Seq[X] = (for (xa <- xas) yield xa.operand).flatten

  /**
    * Get the operands (positional arguments) as a map of String->X pairs.
    * This is achieved by matching up the names of operands from the synopsis (given) with the operands.
    *
    * @param s the synopsis from which we will derive the operand names.
    * @return a map of String->X pairs.
    */
  def operands(s: Synopsis): Map[String, X] = (s.operands zip operands).toMap

  /**
    * Method to get an Arg whose name matches the given string.
    *
    * @param w the string to match
    * @return Some(arg) if the name matches, else None
    */
  def getArg(w: String): Option[Arg[X]] = (for (xa <- xas) yield xa.byName(w)).flatten.toList match {
    case xa :: Nil => Some(xa)
    case Nil => None
    case _ => throw AmbiguousNameException(w)
  }

  /**
    * Get the arg value where the name matches the given string and where the resulting type is Y
    *
    * @param w the string to match
    * @tparam Y the result type
    * @return an option value of Y (None if toY yields a Failure)
    */
  def getArgValue[Y: Derivable](w: String): Option[Y] = getArg(w) flatMap (xa => xa.toY.toOption)

  /**
    * Method to determine if the argument identified by w is defined.
    *
    * @param w the name of an argument (flag).
    * @return true if the argument is found by getArg
    */
  def isDefined(w: String): Boolean = getArg(w).isDefined

  /**
    * Process this Args according to the map fm of String->function.
    * @param fm a Map of String->function where function is of type Option[X]=>Unit
    * @return a Try[Seq[X] resulting from iteration through each Arg and processing it.
    */
  def process(fm: Map[String, Option[X] => Unit]): Try[Seq[X]] =
    sequence(for (xa <- xas) yield for (x <- xa.process(fm)) yield x) match {
      case Success(xos) => Success(xos.flatten)
      case Failure(x) => Failure(x)
    }

  def iterator: Iterator[Arg[X]] = xas.iterator

  /**
    * Method to process one Arg and return the remainder of the arguments as an Args.
    *
    * @param f a partially-defined function which can process the arg.
    * @return if f is defined for the Arg, then return the remainder; otherwise return this as is.
    * @throws MatchError         if the head Arg does not match function f.
    * @throws EmptyArgsException if this Args is empty.
    */
  def matchAndShift(f: PartialFunction[Arg[X], Unit]): Args[X] = matchAndShiftOrElse(f)(throw new MatchError("matchAndShift"))

  /**
    * Method to process one Arg and return the remainder of the arguments as an Args.
    * In this form of the method, a failure to match by function f will result in the default value being returned.
    *
    * @param f       a partially-defined function which can process the arg.
    * @param default a call-by-name value which will be returned in the event that function f is not defined for the actual Arg at the head of the list.
    * @return if f is defined for the Arg, then return the remainder; otherwise return the result of invoking default.
    * @throws EmptyArgsException if this Args is empty.
    */
  def matchAndShiftOrElse(f: PartialFunction[Arg[X], Unit])(default: => Args[X]): Args[X] = xas match {
    case xa :: tail => if (f.isDefinedAt(xa)) {
      f(xa); Args(tail)
    } else default
    case Nil => throw EmptyArgsException
  }
}

object Args {
  def empty[T]: Args[T] = Args(Nil)

  /**
    * Method to parse a set of command line arguments that don't necessarily conform to the POSIX standard,
    * and which cannot be validated.
    *
    * @param args the command line arguments.
    * @return the arguments parsed as an Args[String], wrapped in Try.
    */
  def parseSimple(args: Array[String]): Try[Args[String]] = {
    val p = new SimpleArgParser

    @scala.annotation.tailrec
    def inner(r: Seq[Arg[String]], w: Seq[p.Token]): Seq[Arg[String]] = w match {
      case Nil => r
      case p.Flag(c) :: p.Argument(a) :: t => inner(r :+ Arg(c, a), t)
      case p.Flag(c) :: t => inner(r :+ Arg(c), t)
      case p.Argument(a) :: t => inner(r :+ Arg(None, Some(a)), t)
    }

    val tys = for (a <- args) yield p.parseToken(a)
<<<<<<< HEAD
    val ts = sequence(tys.toIndexedSeq) match {
      case Success(ts_) => ts_
      case Failure(x) => System.err.println(x.getLocalizedMessage); Seq[p.Token]()
=======
    sequence(tys) match {
      case Success(ts_) => Success(Args(inner(Seq(), ts_)))
      case Failure(x) => Failure(x)
>>>>>>> eb65042f
    }
  }

  /**
    * Method to parse a set of command line arguments that conform to the POSIX standard.
    *
    * @param args     the command line arguments.
    * @param synopsis the (optional) syntax template which will be used, if not None, to validate the options.
    * @return the arguments parsed as an Args[String], wrapped in Try.
    */
<<<<<<< HEAD
  def parsePosix(args: Array[String], synopsis: Option[String] = None): Args[String] = doParse((new Parser).parseCommandLine(args.toIndexedSeq), synopsis)
=======
  def parse(args: Array[String], synopsis: Option[String] = None): Try[Args[String]] = doParse((new Parser).parseCommandLine(args), synopsis)
>>>>>>> eb65042f

  /**
    * Method to create an Args object from a variable number of Arg parameters.
    *
    * NOTE: this is normally used only for testing.
    *
    * @param args the command line arguments.
    * @return the arguments parsed as an Args[String].
    */
  def create(args: Arg[String]*): Args[String] = apply(args)

<<<<<<< HEAD
  /**
    * Method to create an empty Args[String]
    *
    * TEST this
    *
    * @return an empty Args[String]
    */
  def apply: Args[String] = parse(Seq[String]())

  /**
    * Method to create an Args[String] from the command line arguments in a main program (or a sub-class of App).
    *
    * TEST this
    *
    * @param args a Seq[String].
    * @return an Args[String]
    */
  def parse(args: Seq[String]): Args[String] = parse(args.toArray)

  private def doParse(ps: Seq[PosixArg], wo: Option[String] = None): Args[String] = {
    val so = (new SynopsisParser).parseSynopsis(wo)
=======
  private def doParse(ps: Seq[PosixArg], wo: Option[String] = None): Try[Args[String]] = {
    val sy = (new SynopsisParser).parseOptionalSynopsis(wo)
>>>>>>> eb65042f

    def processPosixArg(p: PosixArg): Seq[PosixArg] = p match {
      case PosixOptionString(w) =>
        sy match {
          case Success(s) =>
            val cEm: Map[Char, Element] = prune(for (c <- w) yield c -> s.find(Some(c.toString)))

            def inner2(ws: Seq[PosixArg], cs: List[Char]): Seq[PosixArg] = cs match {
              case Nil => ws
              case c :: tail =>
                cEm.get(c) match {
                  case Some(e) =>
                    @scala.annotation.tailrec
                    def processElement(e: Element): Seq[PosixArg] = e match {
                      case OptionalElement(x) => processElement(x)
                      case FlagWithValue(_, OptionalElement(_)) => ws ++ Seq(PosixOptionString(c.toString), PosixOptionValue(tail.mkString("")))
                      case _ => inner2(ws :+ PosixOptionString(c.toString), tail)
                    }

                    processElement(e)
                  case _ => throw NoOptionInSynopsisException(c.toString)
                }
            }

            inner2(Seq(), w.toList)
          case _ =>
            for (c <- w) yield PosixOptionString(c.toString)
        }
      case x => Seq(x)
    }

    @scala.annotation.tailrec
    def inner(r: Seq[Arg[String]], w: Seq[PosixArg]): Seq[Arg[String]] = w match {
      case Nil => r
      case PosixOptionString(o) :: PosixOptionValue(v) :: t => inner(r :+ Arg(o, v), t)
      case PosixOptionString(o) :: t => inner(r :+ Arg(o), t)
      case PosixOperand(o) :: t => inner(r :+ Arg(None, Some(o)), t)
      // TODO figure out how to deal with this properly
      case PosixOptionValue(o) :: t => inner(r :+ Arg(None, Some(o)), t)
      case _ => throw ParseException(s"inner: failed to match $w")
    }

    val as = (for (p <- ps) yield processPosixArg(p)).flatten
    Try(Args(inner(Seq(), as))) flatMap (_ validate sy)
  }

}<|MERGE_RESOLUTION|>--- conflicted
+++ resolved
@@ -333,15 +333,9 @@
     }
 
     val tys = for (a <- args) yield p.parseToken(a)
-<<<<<<< HEAD
-    val ts = sequence(tys.toIndexedSeq) match {
-      case Success(ts_) => ts_
-      case Failure(x) => System.err.println(x.getLocalizedMessage); Seq[p.Token]()
-=======
     sequence(tys) match {
       case Success(ts_) => Success(Args(inner(Seq(), ts_)))
       case Failure(x) => Failure(x)
->>>>>>> eb65042f
     }
   }
 
@@ -352,11 +346,7 @@
     * @param synopsis the (optional) syntax template which will be used, if not None, to validate the options.
     * @return the arguments parsed as an Args[String], wrapped in Try.
     */
-<<<<<<< HEAD
-  def parsePosix(args: Array[String], synopsis: Option[String] = None): Args[String] = doParse((new Parser).parseCommandLine(args.toIndexedSeq), synopsis)
-=======
   def parse(args: Array[String], synopsis: Option[String] = None): Try[Args[String]] = doParse((new Parser).parseCommandLine(args), synopsis)
->>>>>>> eb65042f
 
   /**
     * Method to create an Args object from a variable number of Arg parameters.
@@ -368,7 +358,6 @@
     */
   def create(args: Arg[String]*): Args[String] = apply(args)
 
-<<<<<<< HEAD
   /**
     * Method to create an empty Args[String]
     *
@@ -376,7 +365,7 @@
     *
     * @return an empty Args[String]
     */
-  def apply: Args[String] = parse(Seq[String]())
+  def apply: Args[String] = make(Array[String]())
 
   /**
     * Method to create an Args[String] from the command line arguments in a main program (or a sub-class of App).
@@ -386,14 +375,12 @@
     * @param args a Seq[String].
     * @return an Args[String]
     */
-  def parse(args: Seq[String]): Args[String] = parse(args.toArray)
-
-  private def doParse(ps: Seq[PosixArg], wo: Option[String] = None): Args[String] = {
-    val so = (new SynopsisParser).parseSynopsis(wo)
-=======
+  def make(args: Seq[String]): Args[String] = parse(args.toArray[String]).get
+
+//  private def doParse(ps: Seq[PosixArg], wo: Option[String] = None): Args[String] = {
+//    val so = (new SynopsisParser).parseSynopsis(wo)
   private def doParse(ps: Seq[PosixArg], wo: Option[String] = None): Try[Args[String]] = {
     val sy = (new SynopsisParser).parseOptionalSynopsis(wo)
->>>>>>> eb65042f
 
     def processPosixArg(p: PosixArg): Seq[PosixArg] = p match {
       case PosixOptionString(w) =>
