--- conflicted
+++ resolved
@@ -113,20 +113,6 @@
 
 case class Synopsis(es: Seq[Element]) {
   /**
-<<<<<<< HEAD
-    * TEST
-    *
-    * @param w the name of the element to find.
-    * @return an optional Element.
-    */
-  def getElement(w: String): Option[Element] = find(Some(w))
-
-  /**
-    * Find an Element matching the optional name given as wo.
-    *
-    * @param wo an optional name to find.
-    * @return an optional Element.
-=======
     * Method to get an element by value (basically that's its name).
     *
     * TEST this method
@@ -141,7 +127,6 @@
     *
     * @param wo an optional value string
     * @return an Option[Element]
->>>>>>> eb65042f
     */
   def find(wo: Option[String]): Option[Element] = wo match {
     case Some(w) => es.find(e => e.value == w)
